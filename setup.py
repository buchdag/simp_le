--- conflicted
+++ resolved
@@ -7,7 +7,6 @@
 readme = codecs.open(os.path.join(here, 'README.rst'), encoding='utf-8').read()
 
 install_requires = [
-<<<<<<< HEAD
     # We don't use idna 2.7 directly, but problems with PyPI's solver
     # have resulted in broken installations twice now, (when idna 2.6
     # was released, and again with 2.7) so as a workaround, we provide
@@ -20,10 +19,7 @@
     # * https://github.com/pypa/pip/issues/988
     'idna<2.7',
 
-    'acme>=0.22,<0.23',
-=======
     'acme>=0.24,<0.25',
->>>>>>> 6e20e752
     'cryptography',
     # formerly known as acme.jose:
     'josepy',
